package reactivemongo.bson

import reactivemongo.bson.Macros.Options.SaveSimpleName

import collection.mutable.ListBuffer
import reactivemongo.bson.Macros.Annotations.{ Key, Ignore }
import scala.reflect.macros.Context

/**
 * User: andraz
 * Date: 2/21/13
 * Time: 6:51 PM
 */
private object MacroImpl {
  def reader[A: c.WeakTypeTag, Opts: c.WeakTypeTag](c: Context): c.Expr[BSONDocumentReader[A]] = {
    val h = Helper[A, Opts](c)
    val body = h.readBody
    c.universe.reify {
      new BSONDocumentReader[A] {
        def read(document: BSONDocument): A = body.splice
      }
    }
  }

  def writer[A: c.WeakTypeTag, Opts: c.WeakTypeTag](c: Context): c.Expr[BSONDocumentWriter[A]] = {
    val h = Helper[A, Opts](c)
    val body = h.writeBody
    c.universe.reify(
      new BSONDocumentWriter[A] {
        def write(document: A): BSONDocument = body.splice
      })
  }

  def handler[A: c.WeakTypeTag, Opts: c.WeakTypeTag](c: Context): c.Expr[BSONDocumentReader[A] with BSONDocumentWriter[A] with BSONHandler[BSONDocument, A]] = {
    val h = Helper[A, Opts](c)
    val r = h.readBody
    val w = h.writeBody
    c.universe.reify(
      new BSONDocumentReader[A] with BSONDocumentWriter[A] with BSONHandler[BSONDocument, A] {
        def read(document: BSONDocument): A = r.splice

        def write(document: A): BSONDocument = w.splice
      })
  }

  private def Helper[A: c.WeakTypeTag, Opts: c.WeakTypeTag](c: Context) = new Helper[c.type, A](c) {
    val A = c.weakTypeOf[A]
    val Opts = c.weakTypeOf[Opts]
  }

  private abstract class Helper[C <: Context, A](val c: C) {
    protected def A: c.Type
    protected def Opts: c.Type
    import c.universe._

    lazy val readBody: c.Expr[A] = {
      val writer = unionTypes map { types =>
        val cases = types map { typ =>
<<<<<<< HEAD
          val pattern = Literal(Constant(typ.typeSymbol.fullName)) //todo
=======
          val pattern = if (hasOption[SaveSimpleName])
            Literal(Constant(typ.typeSymbol.name.decodedName.toString))
          else
            Literal(Constant(typ.typeSymbol.fullName)) //todo

>>>>>>> bba31e16
          val body = readBodyFromImplicit(typ)
          CaseDef(pattern, body)
        }
        val className = c.parse("""document.getAs[String]("className").get""")
        Match(className, cases)
      } getOrElse readBodyConstruct(A)

      val result = c.Expr[A](writer)

      if (hasOption[Macros.Options.Verbose]) {
        c.echo(c.enclosingPosition, show(result))
      }
      result
    }

    lazy val writeBody: c.Expr[BSONDocument] = {
      val writer = unionTypes map { types =>
        val cases = types map { typ =>
          val pattern = Bind(newTermName("document"), Typed(Ident(nme.WILDCARD), TypeTree(typ)))
          val body = writeBodyFromImplicit(typ)
          CaseDef(pattern, body)
        }
        Match(Ident("document"), cases)
      } getOrElse writeBodyConstruct(A)

      val result = c.Expr[BSONDocument](writer)

      if (hasOption[Macros.Options.Verbose]) {
        c.echo(c.enclosingPosition, show(result))
      }
      result
    }

    private def readBodyFromImplicit(A: c.Type) = {
      val reader = c.inferImplicitValue(appliedType(readerType, List(A)))
      if (!reader.isEmpty)
        Apply(Select(reader, "read"), List(Ident("document")))
      else
        readBodyConstruct(A)
    }

    private def readBodyConstruct(implicit A: c.Type) = {
      if (isSingleton(A))
        readBodyConstructSingleton
      else
        readBodyConstructClass
    }

    private def readBodyConstructSingleton(implicit A: c.Type) = {
      val sym = A match {
        case SingleType(_, sym) => sym
        case TypeRef(_, sym, _) => sym
        case _                  => c.abort(c.enclosingPosition, s"Something weird is going on with '$A'. Should be a singleton but can't parse it")
      }
      val name = stringToTermName(sym.name.toString) //this is ugly but quite stable compared to other attempts
      Ident(name)
    }

    private def readBodyConstructClass(implicit A: c.Type) = {
      val (constructor, _) = matchingApplyUnapply

      val values = constructor.paramss.head map {
        param =>
          val sig = param.typeSignature
          val optTyp = optionTypeParameter(sig)
          val typ = optTyp getOrElse sig

          if (optTyp.isDefined) {
            Apply(
              TypeApply(
                Select(Ident("document"), "getAs"),
                List(TypeTree(typ))),
              List(Literal(Constant(paramName(param)))))
          }
          else {
            val getter = Apply(
              TypeApply(
                Select(Ident("document"), "getAsTry"),
                List(TypeTree(typ))),
              List(Literal(Constant(paramName(param)))))
            Select(getter, "get")
          }

      }

      val constructorTree = Select(Ident(companion.name.toString), "apply")
      Apply(constructorTree, values)
    }

    private def writeBodyFromImplicit(A: c.Type) = {
      val writer = c.inferImplicitValue(appliedType(writerType, List(A)))
      if (!writer.isEmpty) {
        val doc = Apply(Select(writer, "write"), List(Ident("document")))
        classNameTree(A) map { className =>
          val nameE = c.Expr[(String, BSONString)](className)
          val docE = c.Expr[BSONDocument](doc)
          reify {
            docE.splice ++ BSONDocument(Seq((nameE.splice)))
          }.tree
        } getOrElse doc
      }
      else
        writeBodyConstruct(A)
    }

    private def writeBodyConstruct(A: c.Type): c.Tree = {
      if (isSingleton(A))
        writeBodyConstructSingleton(A)
      else
        writeBodyConstructClass(A)
    }

    private def writeBodyConstructSingleton(A: c.Type): c.Tree = {
      val expr = classNameTree(A) map { className =>
        val nameE = c.Expr[(String, BSONString)](className)
        reify { BSONDocument(Seq((nameE.splice))) }
      } getOrElse reify { BSONDocument.empty }
      expr.tree
    }

    private def writeBodyConstructClass(A: c.Type): c.Tree = {
      val (constructor, deconstructor) = matchingApplyUnapply(A)
      val types = unapplyReturnTypes(deconstructor)
      val constructorParams = constructor.paramss.head

      val tuple = Ident(newTermName("tuple"))
      val (optional, required) = constructorParams.filterNot(ignoreField).zipWithIndex zip types partition (t => isOptionalType(t._2))
      val values = required map {
        case ((param, i), typ) => {
          val neededType = appliedType(writerType, List(typ))
          val writer = c.inferImplicitValue(neededType)
          if (writer.isEmpty) c.abort(c.enclosingPosition, s"Implicit $typ for '$param' not found")
          val tuple_i = if (types.length == 1) tuple else Select(tuple, "_" + (i + 1))
          val bs_value = c.Expr[BSONValue](Apply(Select(writer, "write"), List(tuple_i)))
          val name = c.literal(paramName(param))
          reify(
            (name.splice, bs_value.splice): (String, BSONValue)).tree
        }
      }

      val appends = optional map {
        case ((param, i), optType) => {
          val typ = optionTypeParameter(optType).get
          val neededType = appliedType(writerType, List(typ))
          val writer = c.inferImplicitValue(neededType)
          if (writer.isEmpty) c.abort(c.enclosingPosition, s"Implicit $typ for '$param' not found")
          val tuple_i = if (types.length == 1) tuple else Select(tuple, "_" + (i + 1))
          val buf = Ident("buf")
          val bs_value = c.Expr[BSONValue](Apply(Select(writer, "write"), List(Select(tuple_i, "get"))))
          val name = c.literal(paramName(param))
          If(
            Select(tuple_i, "isDefined"),
            Apply(Select(Ident("buf"), "$plus$colon$eq"), List(reify((name.splice, bs_value.splice)).tree)),
            EmptyTree)
        }
      }

      val mkBSONdoc = Apply(bsonDocPath, values ++ classNameTree(A))

      val withAppends = List(
        ValDef(Modifiers(), newTermName("bson"), TypeTree(), mkBSONdoc),
        c.parse("var buf = scala.collection.immutable.Stream[(String,reactivemongo.bson.BSONValue)]()")) ++ appends :+ c.parse("bson.add(reactivemongo.bson.BSONDocument(buf))")

      val writer = if (optional.length == 0) List(mkBSONdoc) else withAppends

      val unapplyTree = Select(Ident(companion(A).name.toString), "unapply")
      val document = Ident(newTermName("document"))
      val invokeUnapply = Select(Apply(unapplyTree, List(document)), "get")
      val tupleDef = ValDef(Modifiers(), newTermName("tuple"), TypeTree(), invokeUnapply)

      if (values.length + appends.length > 0) {
        Block((tupleDef :: writer): _*)
      }
      else {
        writer.head
      }
    }

    private def classNameTree(A: c.Type) = {
      val className = if (hasOption[Macros.Options.SaveClassName]) Some {
        val name = if (hasOption[Macros.Options.SaveSimpleName])
          c.literal(A.typeSymbol.name.decodedName.toString)
        else
          c.literal(A.typeSymbol.fullName)

        reify {
          ("className", BSONStringHandler.write(name.splice))
        }.tree
      }
      else None
      className
    }

    private lazy val unionTypes: Option[List[c.Type]] = {
      parseUnionTypes orElse parseAllImplementationTypes
    }

    private def parseUnionTypes: Option[List[c.Type]] = {
      val unionOption = c.typeOf[Macros.Options.UnionType[_]]
      val union = c.typeOf[Macros.Options.\/[_, _]]
      def parseUnionTree(tree: Type): List[Type] = {
        if (tree <:< union) {
          tree match {
            case TypeRef(_, _, List(a, b)) => parseUnionTree(a) ::: parseUnionTree(b)
          }
        }
        else List(tree)
      }

      val tree = Opts match {
        case t @ TypeRef(_, _, lst) if t <:< unionOption =>
          lst.headOption

        case RefinedType(types, _) =>
          types.filter(_ <:< unionOption).flatMap { case TypeRef(_, _, args) => args }.headOption

        case _ => None
      }
      tree map { t => parseUnionTree(t) }
    }

    private def parseAllImplementationTypes: Option[List[Type]] = {
      val allOption = typeOf[Macros.Options.AllImplementations]
      if (Opts <:< allOption) {
        Some(allImplementations(A).toList)
      }
      else {
        None
      }
    }

    private def hasOption[O: c.TypeTag]: Boolean = Opts <:< typeOf[O]

    private def unapplyReturnTypes(deconstructor: c.universe.MethodSymbol): List[c.Type] = {
      val opt = deconstructor.returnType match {
        case TypeRef(_, _, Nil) => Some(Nil)
        case TypeRef(_, _, args) =>
          args.head match {
            case t @ TypeRef(_, _, Nil) => Some(List(t))
            case typ @ TypeRef(_, t, args) =>
              Some(
                if (t.name.toString.matches("Tuple\\d\\d?")) args else List(typ))
            case _ => None
          }
        case _ => None
      }
      opt getOrElse c.abort(c.enclosingPosition, "something wrong with unapply type")
    }

    //Some(A) for Option[A] else None
    private def optionTypeParameter(implicit A: c.Type): Option[c.Type] = {
      if (isOptionalType(A))
        A match {
          case TypeRef(_, _, args) => args.headOption
          case _                   => None
        }
      else None
    }

    private def isOptionalType(implicit A: c.Type): Boolean = {
      c.typeOf[Option[_]].typeConstructor == A.typeConstructor
    }

    private def bsonDocPath: c.universe.Select = {
      Select(Select(Ident(newTermName("reactivemongo")), "bson"), "BSONDocument")
    }

    private def paramName(param: c.Symbol): String = {
      param.annotations.collect {
        case ann if ann.tpe =:= typeOf[Key] =>
          ann.scalaArgs.collect {
            case l: Literal => l.value.value
          }.collect {
            case value: String => value
          }
      }.flatten.headOption getOrElse param.name.toString
    }

    private def ignoreField(param: c.Symbol): Boolean = {
      param.annotations.exists(ann => ann.tpe =:= typeOf[Ignore] || ann.tpe =:= typeOf[transient])
    }

    private def allSubclasses(A: Symbol): Set[Symbol] = {
      val sub = A.asClass.knownDirectSubclasses
      val subsub = sub flatMap allSubclasses
      subsub ++ sub + A
    }

    private def allImplementations(A: Type) = {
      val classes = allSubclasses(A.typeSymbol) map (_.asClass)
      classes filterNot (_.isAbstractClass) map (_.toType)
    }

    private def applyMethod(implicit A: c.Type): c.universe.Symbol = {
      companion(A).typeSignature.declaration(stringToTermName("apply")) match {
        case NoSymbol => c.abort(c.enclosingPosition, s"No apply function found for $A")
        case s        => s
      }
    }

    private def unapplyMethod(implicit A: c.Type): c.universe.MethodSymbol = {
      companion(A).typeSignature.declaration(stringToTermName("unapply")) match {
        case NoSymbol => c.abort(c.enclosingPosition, s"No unapply function found for $A")
        case s        => s.asMethod
      }
    }

    private def matchingApplyUnapply(implicit A: c.Type): (c.universe.MethodSymbol, c.universe.MethodSymbol) = {
      val applySymbol = applyMethod(A)
      val unapply = unapplyMethod(A)

      val alternatives = applySymbol.asTerm.alternatives map (_.asMethod)
      val u = unapplyReturnTypes(unapply)
      val applys = alternatives filter { alt =>
        val sig = alt.paramss.head.map(_.typeSignature)
        sig.size == u.size && sig.zip(u).forall {
          case (left, right) => left =:= right
        }
      }

      val apply = applys.headOption getOrElse c.abort(c.enclosingPosition, "No matching apply/unapply found")
      (apply, unapply)
    }

    type Reader[A] = BSONReader[_ <: BSONValue, A]
    type Writer[A] = BSONWriter[A, _ <: BSONValue]

    private def isSingleton(t: Type): Boolean = t <:< typeOf[Singleton]
    private def writerType: c.Type = typeOf[Writer[_]].typeConstructor
    private def readerType: c.Type = typeOf[Reader[_]].typeConstructor

    private def companion(implicit A: c.Type): c.Symbol = A.typeSymbol.companionSymbol
  }
}<|MERGE_RESOLUTION|>--- conflicted
+++ resolved
@@ -56,15 +56,11 @@
     lazy val readBody: c.Expr[A] = {
       val writer = unionTypes map { types =>
         val cases = types map { typ =>
-<<<<<<< HEAD
-          val pattern = Literal(Constant(typ.typeSymbol.fullName)) //todo
-=======
           val pattern = if (hasOption[SaveSimpleName])
             Literal(Constant(typ.typeSymbol.name.decodedName.toString))
           else
             Literal(Constant(typ.typeSymbol.fullName)) //todo
 
->>>>>>> bba31e16
           val body = readBodyFromImplicit(typ)
           CaseDef(pattern, body)
         }
